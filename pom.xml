<?xml version="1.0" encoding="UTF-8"?>
<project xmlns="http://maven.apache.org/POM/4.0.0"
         xmlns:xsi="http://www.w3.org/2001/XMLSchema-instance"
         xsi:schemaLocation="http://maven.apache.org/POM/4.0.0 http://maven.apache.org/xsd/maven-4.0.0.xsd">
    <modelVersion>4.0.0</modelVersion>

    <groupId>com.provectus</groupId>
    <artifactId>kafka-connect-vault-config-provider</artifactId>
    <name>kafka-connect-vault-config-provider</name>
    <version>0.7-SNAPSHOT</version>
    <packaging>jar</packaging>

    <properties>
        <project.build.sourceEncoding>UTF-8</project.build.sourceEncoding>
<<<<<<< HEAD
        <kafka.version>2.8.1</kafka.version>
        <vault.java.driver.version>4.1.0</vault.java.driver.version>
=======
        <kafka.connect.version>2.2.0</kafka.connect.version>
        <vault.java.driver.version>5.1.0</vault.java.driver.version>
>>>>>>> 639df4f2
        <maven-assembly.version>3.0.0</maven-assembly.version>
        <java.version>1.8</java.version>
        <maven.compiler.source>1.8</maven.compiler.source>
        <maven.compiler.target>1.8</maven.compiler.target>
    </properties>


    <distributionManagement>
        <repository>
            <id>provectus</id>
            <url>https://artifactory.provectus.com/artifactory/libs-release</url>
        </repository>
    </distributionManagement>


    <dependencies>
        <!-- https://mvnrepository.com/artifact/org.apache.kafka/kafka-clients -->
        <dependency>
            <groupId>org.apache.kafka</groupId>
            <artifactId>kafka-clients</artifactId>
            <version>${kafka.version}</version>
            <scope>provided</scope>
        </dependency>

        <dependency>
            <groupId>com.bettercloud</groupId>
            <artifactId>vault-java-driver</artifactId>
            <version>${vault.java.driver.version}</version>
        </dependency>

        <dependency>
            <groupId>com.amazonaws</groupId>
            <artifactId>aws-java-sdk-core</artifactId>
            <version>1.11.585</version>
        </dependency>

        <dependency>
            <groupId>junit</groupId>
            <artifactId>junit</artifactId>
            <version>4.13.2</version>
            <scope>test</scope>
        </dependency>

    </dependencies>

    <profiles>
        <profile>
            <id>assembly</id>
            <activation>
                <activeByDefault>false</activeByDefault>
            </activation>
            <build>
                <plugins>
                    <plugin>
                        <groupId>org.apache.maven.plugins</groupId>
                        <artifactId>maven-assembly-plugin</artifactId>
                        <executions>
                            <execution>
                                <id>default</id>
                                <phase>package</phase>
                                <goals>
                                    <goal>single</goal>
                                </goals>
                                <configuration>
                                    <finalName>${project.artifactId}-${project.version}</finalName>
                                    <attach>true</attach>  <!-- we want attach & deploy these to Maven -->
                                    <descriptors>
                                        <descriptor>src/main/assembly/kafka-connect.xml</descriptor>
                                    </descriptors>
                                </configuration>
                            </execution>
                        </executions>
                    </plugin>
                </plugins>
            </build>
        </profile>
    </profiles>


</project><|MERGE_RESOLUTION|>--- conflicted
+++ resolved
@@ -12,13 +12,8 @@
 
     <properties>
         <project.build.sourceEncoding>UTF-8</project.build.sourceEncoding>
-<<<<<<< HEAD
         <kafka.version>2.8.1</kafka.version>
-        <vault.java.driver.version>4.1.0</vault.java.driver.version>
-=======
-        <kafka.connect.version>2.2.0</kafka.connect.version>
         <vault.java.driver.version>5.1.0</vault.java.driver.version>
->>>>>>> 639df4f2
         <maven-assembly.version>3.0.0</maven-assembly.version>
         <java.version>1.8</java.version>
         <maven.compiler.source>1.8</maven.compiler.source>
