package com.provectus.kafka.connect.config;

import com.bettercloud.vault.Vault;
import com.bettercloud.vault.VaultConfig;
import com.bettercloud.vault.VaultException;
import com.bettercloud.vault.response.AuthResponse;
import com.bettercloud.vault.response.LookupResponse;
import org.apache.kafka.common.config.AbstractConfig;
import org.apache.kafka.common.config.ConfigData;
import org.apache.kafka.common.config.ConfigDef;
import org.apache.kafka.common.config.provider.ConfigProvider;
import org.slf4j.Logger;
import org.slf4j.LoggerFactory;

import java.io.IOException;
import java.time.LocalDateTime;
import java.util.Collections;
import java.util.HashMap;
import java.util.Map;
import java.util.Set;
import java.util.concurrent.atomic.AtomicReference;

public class VaultConfigProvider implements ConfigProvider {

    private final static Logger LOGGER = LoggerFactory.getLogger(VaultConfigProvider.class);

    private final AtomicReference<TokenMetadata> tokenMetadata = new AtomicReference<>(new TokenMetadata(LocalDateTime.now(), null));

    public interface ConfigName {
        String URI_FIELD = "uri";
        String TOKEN_FIELD = "token";
        String OPEN_TIMEOUT_FIELD = "opentimeout";
        String READ_TIMEOUT_FIELD = "readtimeout";
        String MAX_RETRIES_FIELD = "maxretries";
        String AWS_VAULT_SERVER_ID = "awsserverid";
        String AWS_IAM_ROLE = "awsiamrole";
        String TOKEN_MIN_TTL = "tokenminttl";
        String TOKEN_INITIALIZATION_TIME = "tokeninitializationtime";
    }

    private Vault vault;
    private int minTTL = 3600;
<<<<<<< HEAD
    private long tokenInitializationTime = 5L;
=======
    private long hardRenewThreshold = 5L;
>>>>>>> 2680006c
    private AbstractConfig config;

    public static final ConfigDef CONFIG_DEF = new ConfigDef()
            .define(ConfigName.URI_FIELD, ConfigDef.Type.STRING, null, ConfigDef.Importance.HIGH,
                    "Field config for vault uri")
            .define(ConfigName.TOKEN_FIELD, ConfigDef.Type.STRING, null, ConfigDef.Importance.HIGH,
                    "Field config for vault token")
            .define(ConfigName.OPEN_TIMEOUT_FIELD, ConfigDef.Type.INT, 5, ConfigDef.Importance.MEDIUM,
                    "Field config for vault open timeout")
            .define(ConfigName.READ_TIMEOUT_FIELD, ConfigDef.Type.INT, 5, ConfigDef.Importance.MEDIUM,
                    "Field config for vault read timeout")
            .define(ConfigName.MAX_RETRIES_FIELD, ConfigDef.Type.INT, 5, ConfigDef.Importance.MEDIUM,
                    "Field config for vault read timeout")
            .define(ConfigName.AWS_IAM_ROLE, ConfigDef.Type.STRING, null, ConfigDef.Importance.HIGH,
                    "Field config for aws iam role")
            .define(ConfigName.AWS_VAULT_SERVER_ID, ConfigDef.Type.STRING, null, ConfigDef.Importance.HIGH,
                    "Field config for aws vault server id")
            .define(ConfigName.TOKEN_MIN_TTL, ConfigDef.Type.INT, 3600, ConfigDef.Importance.HIGH,
                    "Field config for vault min ttl before renew")
<<<<<<< HEAD
            .define(ConfigName.TOKEN_INITIALIZATION_TIME, ConfigDef.Type.INT, 5, ConfigDef.Importance.HIGH,
                    "Time to get and initialize token in seconds");
=======
            .define(ConfigName.TOKEN_HARD_RENEW_THRESHOLD, ConfigDef.Type.INT, 5, ConfigDef.Importance.HIGH,
                    "Field config for vault token hard renew threshold in seconds");
>>>>>>> 2680006c



    /**
     * Retrieves the data at the given Properties file.
     *
     * @param path the file where the data resides
     * @return the configuration data
     */
    public ConfigData get(String path) {
        if (checkGet(path)) return new ConfigData(Collections.emptyMap());
        try {
            return new ConfigData(vault.logical().read(path).getData());
        } catch (VaultException e) {
            throw new RuntimeException(e);
        }
    }

    private void validateToken() {
        try {
            if (isNeedHardRenew()) {
                buildVault();
            } else {
                renewToken();
            }
        } catch (Exception e) {
            // as a fallback
            LOGGER.warn("Can't renew token ", e);
            buildVault();
        }
    }

    private void buildVault() {
        LOGGER.info("Token is invalid. Generate a new one.");
        this.vault = this.buildVault(this.config);
    }

    private void renewToken() throws VaultException {
        LookupResponse lookupResponse = vault.auth().lookupSelf();
        LOGGER.info("Vault token ttl: {} ", lookupResponse.getTTL());
        if (lookupResponse.getTTL() < this.minTTL) {
            AuthResponse authResponse = vault.auth().renewSelf();
            LocalDateTime tokenExpirationTime = getTokenExpirationTime();
            tokenMetadata.updateAndGet(old -> new TokenMetadata(tokenExpirationTime, authResponse.getAuthClientToken()));
        }
    }

    private boolean isNeedHardRenew() {
        return this.tokenMetadata.get().getExpirationTime().isBefore(LocalDateTime.now());
    }

    private boolean checkGet(String path) {
        if (vault == null) {
            throw new RuntimeException("Vault is not configured");
        }
        validateToken();
        return path == null || path.isEmpty();
    }

    /**
     * Retrieves the data with the given keys at the given Properties file.
     *
     * @param path the file where the data resides
     * @param keys the keys whose values will be retrieved
     * @return the configuration data
     */
    public ConfigData get(String path, Set<String> keys) {
        if (checkGet(path)) return new ConfigData(Collections.emptyMap());
        try {
            Map<String, String> data = new HashMap<>();
            Map<String,String> properties = vault.logical().read(path).getData();
            for (String key : keys) {
                String value = properties.get(key);
                if (value != null) {
                    data.put(key, value);
                }
            }
            return new ConfigData(data);
        } catch (VaultException e) {
            throw new RuntimeException(e);
        }
    }

    public void close() throws IOException {

    }

    public void configure(Map<String, ?> props) {
        this.config = new AbstractConfig(CONFIG_DEF, props);

        this.minTTL = config.getInt(ConfigName.TOKEN_MIN_TTL);
        this.tokenInitializationTime = config.getInt(ConfigName.TOKEN_INITIALIZATION_TIME);
        this.vault = buildVault(config);
        this.validateToken();
    }

    private Vault buildVault(AbstractConfig config) {

        try {

            String token = config.getString(ConfigName.TOKEN_FIELD);
            if (token.equals("AWS_IAM")) {
                token = requestAWSIamToken(config);
                tokenMetadata.set(new TokenMetadata(getTokenExpirationTime(), token));
            }

            final VaultConfig vaultConfig = new VaultConfig()
                    .address(config.getString(ConfigName.URI_FIELD))
                    .token(token)
                    .openTimeout(config.getInt(ConfigName.OPEN_TIMEOUT_FIELD))
                    .readTimeout(config.getInt(ConfigName.READ_TIMEOUT_FIELD))
                    .build();

            return new Vault(vaultConfig);
        } catch (VaultException e) {
            throw new RuntimeException(e);
        }
    }

    private LocalDateTime getTokenExpirationTime() throws VaultException {
        LookupResponse lookupResponse = this.vault.auth().lookupSelf();
<<<<<<< HEAD
        long initialTtlInSec = lookupResponse.getCreationTTL() != 0L ? lookupResponse.getCreationTTL() : lookupResponse.getTTL();
        return LocalDateTime.now().plusSeconds(initialTtlInSec - tokenInitializationTime);
=======
        long creationTtlInSec = lookupResponse.getCreationTTL() != 0L ? lookupResponse.getCreationTTL() : lookupResponse.getTTL();
        return LocalDateTime.now().plusSeconds(creationTtlInSec - hardRenewThreshold);
>>>>>>> 2680006c
    }

    private String requestAWSIamToken(AbstractConfig config) {
        return new AwsIamAuth(
            config.getString(ConfigName.AWS_VAULT_SERVER_ID),
                config.getString(ConfigName.URI_FIELD)
        ).getToken(config.getString(ConfigName.AWS_IAM_ROLE));
    }

    private static class TokenMetadata {

        private final LocalDateTime expirationTime;
        private final String token;

        public TokenMetadata(LocalDateTime expirationTime, String token) {
            this.expirationTime = expirationTime;
            this.token = token;
        }

        public LocalDateTime getExpirationTime() {
            return expirationTime;
        }

        public String getToken() {
            return token;
        }
    }


}<|MERGE_RESOLUTION|>--- conflicted
+++ resolved
@@ -35,16 +35,12 @@
         String AWS_VAULT_SERVER_ID = "awsserverid";
         String AWS_IAM_ROLE = "awsiamrole";
         String TOKEN_MIN_TTL = "tokenminttl";
-        String TOKEN_INITIALIZATION_TIME = "tokeninitializationtime";
+        String TOKEN_HARD_RENEW_THRESHOLD = "tokenrenewthreshold";
     }
 
     private Vault vault;
     private int minTTL = 3600;
-<<<<<<< HEAD
-    private long tokenInitializationTime = 5L;
-=======
     private long hardRenewThreshold = 5L;
->>>>>>> 2680006c
     private AbstractConfig config;
 
     public static final ConfigDef CONFIG_DEF = new ConfigDef()
@@ -64,13 +60,8 @@
                     "Field config for aws vault server id")
             .define(ConfigName.TOKEN_MIN_TTL, ConfigDef.Type.INT, 3600, ConfigDef.Importance.HIGH,
                     "Field config for vault min ttl before renew")
-<<<<<<< HEAD
-            .define(ConfigName.TOKEN_INITIALIZATION_TIME, ConfigDef.Type.INT, 5, ConfigDef.Importance.HIGH,
-                    "Time to get and initialize token in seconds");
-=======
             .define(ConfigName.TOKEN_HARD_RENEW_THRESHOLD, ConfigDef.Type.INT, 5, ConfigDef.Importance.HIGH,
                     "Field config for vault token hard renew threshold in seconds");
->>>>>>> 2680006c
 
 
 
@@ -162,7 +153,7 @@
         this.config = new AbstractConfig(CONFIG_DEF, props);
 
         this.minTTL = config.getInt(ConfigName.TOKEN_MIN_TTL);
-        this.tokenInitializationTime = config.getInt(ConfigName.TOKEN_INITIALIZATION_TIME);
+        this.hardRenewThreshold = config.getInt(ConfigName.TOKEN_HARD_RENEW_THRESHOLD);
         this.vault = buildVault(config);
         this.validateToken();
     }
@@ -192,13 +183,8 @@
 
     private LocalDateTime getTokenExpirationTime() throws VaultException {
         LookupResponse lookupResponse = this.vault.auth().lookupSelf();
-<<<<<<< HEAD
-        long initialTtlInSec = lookupResponse.getCreationTTL() != 0L ? lookupResponse.getCreationTTL() : lookupResponse.getTTL();
-        return LocalDateTime.now().plusSeconds(initialTtlInSec - tokenInitializationTime);
-=======
         long creationTtlInSec = lookupResponse.getCreationTTL() != 0L ? lookupResponse.getCreationTTL() : lookupResponse.getTTL();
         return LocalDateTime.now().plusSeconds(creationTtlInSec - hardRenewThreshold);
->>>>>>> 2680006c
     }
 
     private String requestAWSIamToken(AbstractConfig config) {
